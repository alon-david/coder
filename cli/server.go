package cli

import (
	"context"
	"crypto/tls"
	"crypto/x509"
	"database/sql"
	"encoding/pem"
	"errors"
	"fmt"
	"io"
	"log"
	"net"
	"net/http"
	"net/http/pprof"
	"net/url"
	"os"
	"os/signal"
	"path/filepath"
	"time"

	"github.com/coder/coder/provisioner/echo"

	"github.com/briandowns/spinner"
	"github.com/coreos/go-systemd/daemon"
	"github.com/google/go-github/v43/github"
	"github.com/pion/turn/v2"
	"github.com/pion/webrtc/v3"
	"github.com/prometheus/client_golang/prometheus/promhttp"
	"github.com/spf13/cobra"
	sdktrace "go.opentelemetry.io/otel/sdk/trace"
	"golang.org/x/oauth2"
	xgithub "golang.org/x/oauth2/github"
	"golang.org/x/xerrors"
	"google.golang.org/api/idtoken"
	"google.golang.org/api/option"

	"cdr.dev/slog"
	"cdr.dev/slog/sloggers/sloghuman"
	"github.com/coder/coder/cli/cliflag"
	"github.com/coder/coder/cli/cliui"
	"github.com/coder/coder/cli/config"
	"github.com/coder/coder/coderd"
	"github.com/coder/coder/coderd/autobuild/executor"
	"github.com/coder/coder/coderd/database"
	"github.com/coder/coder/coderd/database/databasefake"
	"github.com/coder/coder/coderd/devtunnel"
	"github.com/coder/coder/coderd/gitsshkey"
<<<<<<< HEAD
	"github.com/coder/coder/coderd/monitoring"
=======
	"github.com/coder/coder/coderd/tracing"
>>>>>>> e2030bba
	"github.com/coder/coder/coderd/turnconn"
	"github.com/coder/coder/codersdk"
	"github.com/coder/coder/cryptorand"
	"github.com/coder/coder/provisioner/terraform"
	"github.com/coder/coder/provisionerd"
	"github.com/coder/coder/provisionersdk"
	"github.com/coder/coder/provisionersdk/proto"
)

// nolint:gocyclo
func server() *cobra.Command {
	var (
		accessURL             string
		address               string
		autobuildPollInterval time.Duration
		promEnabled           bool
		promAddress           string
		pprofEnabled          bool
		pprofAddress          string
		cacheDir              string
		dev                   bool
		devUserEmail          string
		devUserPassword       string
		postgresURL           string
		// provisionerDaemonCount is a uint8 to ensure a number > 0.
		provisionerDaemonCount           uint8
		oauth2GithubClientID             string
		oauth2GithubClientSecret         string
		oauth2GithubAllowedOrganizations []string
		oauth2GithubAllowSignups         bool
		telemetryRaw                     string
		tlsCertFile                      string
		tlsClientCAFile                  string
		tlsClientAuth                    string
		tlsEnable                        bool
		tlsKeyFile                       string
		tlsMinVersion                    string
		turnRelayAddress                 string
		tunnel                           bool
		stunServers                      []string
		trace                            bool
		secureAuthCookie                 bool
		sshKeygenAlgorithmRaw            string
		spooky                           bool
		verbose                          bool
	)

	root := &cobra.Command{
		Use:   "server",
		Short: "Start a Coder server",
		RunE: func(cmd *cobra.Command, args []string) error {
			logger := slog.Make(sloghuman.Sink(os.Stderr))
			if verbose {
				logger = logger.Leveled(slog.LevelDebug)
			}

			var (
				tracerProvider *sdktrace.TracerProvider
				err            error
				sqlDriver      = "postgres"
			)
			if trace {
				tracerProvider, err = tracing.TracerProvider(cmd.Context(), "coderd")
				if err != nil {
					logger.Warn(cmd.Context(), "failed to start telemetry exporter", slog.Error(err))
				} else {
					defer func() {
						// allow time for traces to flush even if command context is canceled
						ctx, cancel := context.WithTimeout(context.Background(), 5*time.Second)
						defer cancel()
						_ = tracerProvider.Shutdown(ctx)
					}()

					d, err := tracing.PostgresDriver(tracerProvider, "coderd.database")
					if err != nil {
						logger.Warn(cmd.Context(), "failed to start postgres tracing driver", slog.Error(err))
					} else {
						sqlDriver = d
					}
				}
			}

			printLogo(cmd, spooky)
			listener, err := net.Listen("tcp", address)
			if err != nil {
				return xerrors.Errorf("listen %q: %w", address, err)
			}
			defer listener.Close()

			if tlsEnable {
				listener, err = configureTLS(listener, tlsMinVersion, tlsClientAuth, tlsCertFile, tlsKeyFile, tlsClientCAFile)
				if err != nil {
					return xerrors.Errorf("configure tls: %w", err)
				}
			}

			tcpAddr, valid := listener.Addr().(*net.TCPAddr)
			if !valid {
				return xerrors.New("must be listening on tcp")
			}
			// If just a port is specified, assume localhost.
			if tcpAddr.IP.IsUnspecified() {
				tcpAddr.IP = net.IPv4(127, 0, 0, 1)
			}

			localURL := &url.URL{
				Scheme: "http",
				Host:   tcpAddr.String(),
			}
			if tlsEnable {
				localURL.Scheme = "https"
			}
			if accessURL == "" {
				accessURL = localURL.String()
			} else {
				// If an access URL is specified, always skip tunneling.
				tunnel = false
			}

			var (
				tunnelErrChan          <-chan error
				ctxTunnel, closeTunnel = context.WithCancel(cmd.Context())
			)
			defer closeTunnel()

			// If we're attempting to tunnel in dev-mode, the access URL
			// needs to be changed to use the tunnel.
			if dev && tunnel {
				_, _ = fmt.Fprintln(cmd.ErrOrStderr(), cliui.Styles.Wrap.Render(
					"Coder requires a URL accessible by workspaces you provision. "+
						"A free tunnel can be created for simple setup. This will "+
						"expose your Coder deployment to a publicly accessible URL. "+
						cliui.Styles.Field.Render("--access-url")+" can be specified instead.\n",
				))

				// This skips the prompt if the flag is explicitly specified.
				if !cmd.Flags().Changed("tunnel") {
					_, err = cliui.Prompt(cmd, cliui.PromptOptions{
						Text:      "Would you like to start a tunnel for simple setup?",
						IsConfirm: true,
					})
					if errors.Is(err, cliui.Canceled) {
						return err
					}
				}
				if err == nil {
					accessURL, tunnelErrChan, err = devtunnel.New(ctxTunnel, localURL)
					if err != nil {
						return xerrors.Errorf("create tunnel: %w", err)
					}
				}
				_, _ = fmt.Fprintln(cmd.ErrOrStderr())
			}

			validator, err := idtoken.NewValidator(cmd.Context(), option.WithoutAuthentication())
			if err != nil {
				return err
			}

			accessURLParsed, err := url.Parse(accessURL)
			if err != nil {
				return xerrors.Errorf("parse access url %q: %w", accessURL, err)
			}

			sshKeygenAlgorithm, err := gitsshkey.ParseAlgorithm(sshKeygenAlgorithmRaw)
			if err != nil {
				return xerrors.Errorf("parse ssh keygen algorithm %s: %w", sshKeygenAlgorithmRaw, err)
			}

			telemetry, err := monitoring.ParseTelemetry(telemetryRaw)
			if err != nil {
				return xerrors.Errorf("parse telemetry %s: %w", telemetryRaw, err)
			}

			turnServer, err := turnconn.New(&turn.RelayAddressGeneratorStatic{
				RelayAddress: net.ParseIP(turnRelayAddress),
				Address:      turnRelayAddress,
			})
			if err != nil {
				return xerrors.Errorf("create turn server: %w", err)
			}

			iceServers := make([]webrtc.ICEServer, 0)
			for _, stunServer := range stunServers {
				iceServers = append(iceServers, webrtc.ICEServer{
					URLs: []string{stunServer},
				})
			}
			options := &coderd.Options{
				AccessURL:            accessURLParsed,
				ICEServers:           iceServers,
				Logger:               logger.Named("coderd"),
				Database:             databasefake.New(),
				Pubsub:               database.NewPubsubInMemory(),
				GoogleTokenValidator: validator,
				SecureAuthCookie:     secureAuthCookie,
				SSHKeygenAlgorithm:   sshKeygenAlgorithm,
				TURNServer:           turnServer,
				TracerProvider:       tracerProvider,
			}

			if oauth2GithubClientSecret != "" {
				options.GithubOAuth2Config, err = configureGithubOAuth2(accessURLParsed, oauth2GithubClientID, oauth2GithubClientSecret, oauth2GithubAllowSignups, oauth2GithubAllowedOrganizations)
				if err != nil {
					return xerrors.Errorf("configure github oauth2: %w", err)
				}
			}

			_, _ = fmt.Fprintf(cmd.ErrOrStderr(), "access-url: %s\n", accessURL)
			_, _ = fmt.Fprintf(cmd.ErrOrStderr(), "provisioner-daemons: %d\n", provisionerDaemonCount)
			_, _ = fmt.Fprintln(cmd.ErrOrStderr())

			if !dev {
				sqlDB, err := sql.Open(sqlDriver, postgresURL)
				if err != nil {
					return xerrors.Errorf("dial postgres: %w", err)
				}
				err = sqlDB.Ping()
				if err != nil {
					return xerrors.Errorf("ping postgres: %w", err)
				}
				err = database.MigrateUp(sqlDB)
				if err != nil {
					return xerrors.Errorf("migrate up: %w", err)
				}
				options.Database = database.New(sqlDB)
				options.Pubsub, err = database.NewPubsub(cmd.Context(), sqlDB, postgresURL)
				if err != nil {
					return xerrors.Errorf("create pubsub: %w", err)
				}
			}

<<<<<<< HEAD
			options.Monitor = monitoring.New(cmd.Context(), &monitoring.Options{
				Database:        options.Database,
				Logger:          options.Logger,
				Telemetry:       telemetry,
			})

			handler, closeCoderd := coderd.New(options)
=======
			coderAPI := coderd.New(options)
>>>>>>> e2030bba
			client := codersdk.New(localURL)
			if tlsEnable {
				// Secure transport isn't needed for locally communicating!
				client.HTTPClient.Transport = &http.Transport{
					TLSClientConfig: &tls.Config{
						//nolint:gosec
						InsecureSkipVerify: true,
					},
				}
			}

			// This prevents the pprof import from being accidentally deleted.
			var _ = pprof.Handler
			if pprofEnabled {
				//nolint:revive
				defer serveHandler(cmd.Context(), logger, nil, pprofAddress, "pprof")()
			}
			if promEnabled {
				//nolint:revive
				defer serveHandler(cmd.Context(), logger, promhttp.Handler(), promAddress, "prometheus")()
			}

			errCh := make(chan error, 1)
			provisionerDaemons := make([]*provisionerd.Server, 0)
			for i := 0; uint8(i) < provisionerDaemonCount; i++ {
				daemonClose, err := newProvisionerDaemon(cmd.Context(), coderAPI, logger, cacheDir, errCh, dev)
				if err != nil {
					return xerrors.Errorf("create provisioner daemon: %w", err)
				}
				provisionerDaemons = append(provisionerDaemons, daemonClose)
			}
			defer func() {
				for _, provisionerDaemon := range provisionerDaemons {
					_ = provisionerDaemon.Close()
				}
			}()

			shutdownConnsCtx, shutdownConns := context.WithCancel(cmd.Context())
			defer shutdownConns()
			go func() {
				defer close(errCh)
				server := http.Server{
					// These errors are typically noise like "TLS: EOF". Vault does similar:
					// https://github.com/hashicorp/vault/blob/e2490059d0711635e529a4efcbaa1b26998d6e1c/command/server.go#L2714
					ErrorLog: log.New(io.Discard, "", 0),
					Handler:  coderAPI.Handler,
					BaseContext: func(_ net.Listener) context.Context {
						return shutdownConnsCtx
					},
				}
				errCh <- server.Serve(listener)
			}()

			config := createConfig(cmd)

			if dev {
				if devUserPassword == "" {
					devUserPassword, err = cryptorand.String(10)
					if err != nil {
						return xerrors.Errorf("generate random admin password for dev: %w", err)
					}
				}
				err = createFirstUser(cmd, client, config, devUserEmail, devUserPassword)
				if err != nil {
					return xerrors.Errorf("create first user: %w", err)
				}
				_, _ = fmt.Fprintf(cmd.ErrOrStderr(), "email: %s\n", devUserEmail)
				_, _ = fmt.Fprintf(cmd.ErrOrStderr(), "password: %s\n", devUserPassword)
				_, _ = fmt.Fprintln(cmd.ErrOrStderr())

				_, _ = fmt.Fprintf(cmd.ErrOrStderr(), cliui.Styles.Wrap.Render(`Started in dev mode. All data is in-memory! `+cliui.Styles.Bold.Render("Do not use in production")+`. Press `+
					cliui.Styles.Field.Render("ctrl+c")+` to clean up provisioned infrastructure.`)+"\n\n")
				_, _ = fmt.Fprintf(cmd.ErrOrStderr(), cliui.Styles.Wrap.Render(`Run `+cliui.Styles.Code.Render("coder templates init")+
					" in a new terminal to start creating workspaces.")+"\n")
			} else {
				// This is helpful for tests, but can be silently ignored.
				// Coder may be ran as users that don't have permission to write in the homedir,
				// such as via the systemd service.
				_ = config.URL().Write(client.URL.String())

				_, _ = fmt.Fprintf(cmd.ErrOrStderr(), cliui.Styles.Paragraph.Render(cliui.Styles.Wrap.Render(cliui.Styles.Prompt.String()+`Started in `+
					cliui.Styles.Field.Render("production")+` mode. All data is stored in the PostgreSQL provided! Press `+cliui.Styles.Field.Render("ctrl+c")+` to gracefully shutdown.`))+"\n")

				hasFirstUser, err := client.HasFirstUser(cmd.Context())
				if !hasFirstUser && err == nil {
					// This could fail for a variety of TLS-related reasons.
					// This is a helpful starter message, and not critical for user interaction.
					_, _ = fmt.Fprint(cmd.ErrOrStderr(), cliui.Styles.Paragraph.Render(cliui.Styles.Wrap.Render(cliui.Styles.FocusedPrompt.String()+`Run `+cliui.Styles.Code.Render("coder login "+accessURL)+" in a new terminal to get started.\n")))
				}
			}

			// Updates the systemd status from activating to activated.
			_, err = daemon.SdNotify(false, daemon.SdNotifyReady)
			if err != nil {
				return xerrors.Errorf("notify systemd: %w", err)
			}

			autobuildPoller := time.NewTicker(autobuildPollInterval)
			defer autobuildPoller.Stop()
			autobuildExecutor := executor.New(cmd.Context(), options.Database, logger, autobuildPoller.C)
			autobuildExecutor.Run()

			// Because the graceful shutdown includes cleaning up workspaces in dev mode, we're
			// going to make it harder to accidentally skip the graceful shutdown by hitting ctrl+c
			// two or more times.  So the stopChan is unlimited in size and we don't call
			// signal.Stop() until graceful shutdown finished--this means we swallow additional
			// SIGINT after the first.  To get out of a graceful shutdown, the user can send SIGQUIT
			// with ctrl+\ or SIGTERM with `kill`.
			stopChan := make(chan os.Signal, 1)
			defer signal.Stop(stopChan)
			signal.Notify(stopChan, os.Interrupt)
			select {
			case <-cmd.Context().Done():
				coderAPI.Close()
				return cmd.Context().Err()
			case err := <-tunnelErrChan:
				if err != nil {
					return err
				}
			case err := <-errCh:
				shutdownConns()
				coderAPI.Close()
				return err
			case <-stopChan:
			}
			_, err = daemon.SdNotify(false, daemon.SdNotifyStopping)
			if err != nil {
				return xerrors.Errorf("notify systemd: %w", err)
			}
			_, _ = fmt.Fprintln(cmd.OutOrStdout(), "\n\n"+
				cliui.Styles.Bold.Render(
					"Interrupt caught, gracefully exiting.  Use ctrl+\\ to force quit"))

			if dev {
				organizations, err := client.OrganizationsByUser(cmd.Context(), codersdk.Me)
				if err != nil {
					return xerrors.Errorf("get organizations: %w", err)
				}
				workspaces, err := client.WorkspacesByOwner(cmd.Context(), organizations[0].ID, codersdk.Me)
				if err != nil {
					return xerrors.Errorf("get workspaces: %w", err)
				}
				for _, workspace := range workspaces {
					before := time.Now()
					build, err := client.CreateWorkspaceBuild(cmd.Context(), workspace.ID, codersdk.CreateWorkspaceBuildRequest{
						Transition: codersdk.WorkspaceTransitionDelete,
					})
					if err != nil {
						return xerrors.Errorf("delete workspace: %w", err)
					}

					err = cliui.WorkspaceBuild(cmd.Context(), cmd.OutOrStdout(), client, build.ID, before)
					if err != nil {
						return xerrors.Errorf("delete workspace %s: %w", workspace.Name, err)
					}
				}
			}

			for _, provisionerDaemon := range provisionerDaemons {
				spin := spinner.New(spinner.CharSets[5], 100*time.Millisecond)
				spin.Writer = cmd.OutOrStdout()
				spin.Suffix = cliui.Styles.Keyword.Render(" Shutting down provisioner daemon...")
				spin.Start()
				err = provisionerDaemon.Shutdown(cmd.Context())
				if err != nil {
					spin.FinalMSG = cliui.Styles.Prompt.String() + "Failed to shutdown provisioner daemon: " + err.Error()
					spin.Stop()
				}
				err = provisionerDaemon.Close()
				if err != nil {
					spin.Stop()
					return xerrors.Errorf("close provisioner daemon: %w", err)
				}
				spin.FinalMSG = cliui.Styles.Prompt.String() + "Gracefully shut down provisioner daemon!\n"
				spin.Stop()
			}

			if dev && tunnel {
				_, _ = fmt.Fprintf(cmd.OutOrStdout(), cliui.Styles.Prompt.String()+"Waiting for dev tunnel to close...\n")
				closeTunnel()
				<-tunnelErrChan
			}

			_, _ = fmt.Fprintf(cmd.OutOrStdout(), cliui.Styles.Prompt.String()+"Waiting for WebSocket connections to close...\n")
			shutdownConns()
			coderAPI.Close()
			return nil
		},
	}

	cliflag.DurationVarP(root.Flags(), &autobuildPollInterval, "autobuild-poll-interval", "", "CODER_AUTOBUILD_POLL_INTERVAL", time.Minute, "Specifies the interval at which to poll for and execute automated workspace build operations.")
	cliflag.StringVarP(root.Flags(), &accessURL, "access-url", "", "CODER_ACCESS_URL", "", "Specifies the external URL to access Coder.")
	cliflag.StringVarP(root.Flags(), &address, "address", "a", "CODER_ADDRESS", "127.0.0.1:3000", "The address to serve the API and dashboard.")
	cliflag.BoolVarP(root.Flags(), &promEnabled, "prometheus-enable", "", "CODER_PROMETHEUS_ENABLE", false, "Enable serving prometheus metrics on the addressdefined by --prometheus-address.")
	cliflag.StringVarP(root.Flags(), &promAddress, "prometheus-address", "", "CODER_PROMETHEUS_ADDRESS", "127.0.0.1:2112", "The address to serve prometheus metrics.")
	cliflag.BoolVarP(root.Flags(), &pprofEnabled, "pprof-enable", "", "CODER_PPROF_ENABLE", false, "Enable serving pprof metrics on the address defined by --pprof-address.")
	cliflag.StringVarP(root.Flags(), &pprofAddress, "pprof-address", "", "CODER_PPROF_ADDRESS", "127.0.0.1:6060", "The address to serve pprof.")
	// systemd uses the CACHE_DIRECTORY environment variable!
	cliflag.StringVarP(root.Flags(), &cacheDir, "cache-dir", "", "CACHE_DIRECTORY", filepath.Join(os.TempDir(), "coder-cache"), "Specifies a directory to cache binaries for provision operations.")
	cliflag.BoolVarP(root.Flags(), &dev, "dev", "", "CODER_DEV_MODE", false, "Serve Coder in dev mode for tinkering")
	cliflag.StringVarP(root.Flags(), &devUserEmail, "dev-admin-email", "", "CODER_DEV_ADMIN_EMAIL", "admin@coder.com", "Specifies the admin email to be used in dev mode (--dev)")
	cliflag.StringVarP(root.Flags(), &devUserPassword, "dev-admin-password", "", "CODER_DEV_ADMIN_PASSWORD", "", "Specifies the admin password to be used in dev mode (--dev) instead of a randomly generated one")
	cliflag.StringVarP(root.Flags(), &postgresURL, "postgres-url", "", "CODER_PG_CONNECTION_URL", "", "URL of a PostgreSQL database to connect to")
	cliflag.Uint8VarP(root.Flags(), &provisionerDaemonCount, "provisioner-daemons", "", "CODER_PROVISIONER_DAEMONS", 3, "The amount of provisioner daemons to create on start.")
	cliflag.StringVarP(root.Flags(), &oauth2GithubClientID, "oauth2-github-client-id", "", "CODER_OAUTH2_GITHUB_CLIENT_ID", "",
		"Specifies a client ID to use for oauth2 with GitHub.")
	cliflag.StringVarP(root.Flags(), &oauth2GithubClientSecret, "oauth2-github-client-secret", "", "CODER_OAUTH2_GITHUB_CLIENT_SECRET", "",
		"Specifies a client secret to use for oauth2 with GitHub.")
	cliflag.StringArrayVarP(root.Flags(), &oauth2GithubAllowedOrganizations, "oauth2-github-allowed-orgs", "", "CODER_OAUTH2_GITHUB_ALLOWED_ORGS", nil,
		"Specifies organizations the user must be a member of to authenticate with GitHub.")
	cliflag.BoolVarP(root.Flags(), &oauth2GithubAllowSignups, "oauth2-github-allow-signups", "", "CODER_OAUTH2_GITHUB_ALLOW_SIGNUPS", false,
		"Specifies whether new users can sign up with GitHub.")
	cliflag.StringVarP(root.Flags(), &telemetryRaw, "telemetry", "", "CODER_TELEMETRY", "all", "The level of telemetry to send. "+
		`Accepted values are "all", "core", or "none"`)
	cliflag.BoolVarP(root.Flags(), &tlsEnable, "tls-enable", "", "CODER_TLS_ENABLE", false, "Specifies if TLS will be enabled")
	cliflag.StringVarP(root.Flags(), &tlsCertFile, "tls-cert-file", "", "CODER_TLS_CERT_FILE", "",
		"Specifies the path to the certificate for TLS. It requires a PEM-encoded file. "+
			"To configure the listener to use a CA certificate, concatenate the primary certificate "+
			"and the CA certificate together. The primary certificate should appear first in the combined file")
	cliflag.StringVarP(root.Flags(), &tlsClientCAFile, "tls-client-ca-file", "", "CODER_TLS_CLIENT_CA_FILE", "",
		"PEM-encoded Certificate Authority file used for checking the authenticity of client")
	cliflag.StringVarP(root.Flags(), &tlsClientAuth, "tls-client-auth", "", "CODER_TLS_CLIENT_AUTH", "request",
		`Specifies the policy the server will follow for TLS Client Authentication. `+
			`Accepted values are "none", "request", "require-any", "verify-if-given", or "require-and-verify"`)
	cliflag.StringVarP(root.Flags(), &tlsKeyFile, "tls-key-file", "", "CODER_TLS_KEY_FILE", "",
		"Specifies the path to the private key for the certificate. It requires a PEM-encoded file")
	cliflag.StringVarP(root.Flags(), &tlsMinVersion, "tls-min-version", "", "CODER_TLS_MIN_VERSION", "tls12",
		`Specifies the minimum supported version of TLS. Accepted values are "tls10", "tls11", "tls12" or "tls13"`)
	cliflag.BoolVarP(root.Flags(), &tunnel, "tunnel", "", "CODER_DEV_TUNNEL", true,
		"Specifies whether the dev tunnel will be enabled or not. If specified, the interactive prompt will not display.")
	cliflag.StringArrayVarP(root.Flags(), &stunServers, "stun-server", "", "CODER_STUN_SERVERS", []string{
		"stun:stun.l.google.com:19302",
	}, "Specify URLs for STUN servers to enable P2P connections.")
	cliflag.BoolVarP(root.Flags(), &trace, "trace", "", "CODER_TRACE", false, "Specifies if application tracing data is collected")
	cliflag.StringVarP(root.Flags(), &turnRelayAddress, "turn-relay-address", "", "CODER_TURN_RELAY_ADDRESS", "127.0.0.1",
		"Specifies the address to bind TURN connections.")
	cliflag.BoolVarP(root.Flags(), &secureAuthCookie, "secure-auth-cookie", "", "CODER_SECURE_AUTH_COOKIE", false, "Specifies if the 'Secure' property is set on browser session cookies")
	cliflag.StringVarP(root.Flags(), &sshKeygenAlgorithmRaw, "ssh-keygen-algorithm", "", "CODER_SSH_KEYGEN_ALGORITHM", "ed25519", "Specifies the algorithm to use for generating ssh keys. "+
		`Accepted values are "ed25519", "ecdsa", or "rsa4096"`)
	cliflag.BoolVarP(root.Flags(), &spooky, "spooky", "", "", false, "Specifies spookiness level")
	cliflag.BoolVarP(root.Flags(), &verbose, "verbose", "v", "CODER_VERBOSE", false, "Enables verbose logging.")
	_ = root.Flags().MarkHidden("spooky")

	return root
}

func createFirstUser(cmd *cobra.Command, client *codersdk.Client, cfg config.Root, email, password string) error {
	if email == "" {
		return xerrors.New("email is empty")
	}
	if password == "" {
		return xerrors.New("password is empty")
	}
	_, err := client.CreateFirstUser(cmd.Context(), codersdk.CreateFirstUserRequest{
		Email:            email,
		Username:         "developer",
		Password:         password,
		OrganizationName: "acme-corp",
	})
	if err != nil {
		return xerrors.Errorf("create first user: %w", err)
	}
	token, err := client.LoginWithPassword(cmd.Context(), codersdk.LoginWithPasswordRequest{
		Email:    email,
		Password: password,
	})
	if err != nil {
		return xerrors.Errorf("login with first user: %w", err)
	}
	client.SessionToken = token.SessionToken

	err = cfg.URL().Write(client.URL.String())
	if err != nil {
		return xerrors.Errorf("write local url: %w", err)
	}
	err = cfg.Session().Write(token.SessionToken)
	if err != nil {
		return xerrors.Errorf("write session token: %w", err)
	}
	return nil
}

// nolint:revive
func newProvisionerDaemon(ctx context.Context, coderAPI *coderd.API,
	logger slog.Logger, cacheDir string, errChan chan error, dev bool) (*provisionerd.Server, error) {
	err := os.MkdirAll(cacheDir, 0700)
	if err != nil {
		return nil, xerrors.Errorf("mkdir %q: %w", cacheDir, err)
	}

	terraformClient, terraformServer := provisionersdk.TransportPipe()
	go func() {
		err := terraform.Serve(ctx, &terraform.ServeOptions{
			ServeOptions: &provisionersdk.ServeOptions{
				Listener: terraformServer,
			},
			CachePath: cacheDir,
			Logger:    logger,
		})
		if err != nil {
			errChan <- err
		}
	}()

	tempDir, err := os.MkdirTemp("", "provisionerd")
	if err != nil {
		return nil, err
	}

	provisioners := provisionerd.Provisioners{
		string(database.ProvisionerTypeTerraform): proto.NewDRPCProvisionerClient(provisionersdk.Conn(terraformClient)),
	}
	// include echo provisioner when in dev mode
	if dev {
		echoClient, echoServer := provisionersdk.TransportPipe()
		go func() {
			err := echo.Serve(ctx, &provisionersdk.ServeOptions{Listener: echoServer})
			if err != nil {
				errChan <- err
			}
		}()
		provisioners[string(database.ProvisionerTypeEcho)] = proto.NewDRPCProvisionerClient(provisionersdk.Conn(echoClient))
	}
	return provisionerd.New(coderAPI.ListenProvisionerDaemon, &provisionerd.Options{
		Logger:         logger,
		PollInterval:   500 * time.Millisecond,
		UpdateInterval: 500 * time.Millisecond,
		Provisioners:   provisioners,
		WorkDirectory:  tempDir,
	}), nil
}

// nolint: revive
func printLogo(cmd *cobra.Command, spooky bool) {
	if spooky {
		_, _ = fmt.Fprintf(cmd.OutOrStdout(), `
		▄████▄   ▒█████  ▓█████▄ ▓█████  ██▀███
		▒██▀ ▀█  ▒██▒  ██▒▒██▀ ██▌▓█   ▀ ▓██ ▒ ██▒
		▒▓█    ▄ ▒██░  ██▒░██   █▌▒███   ▓██ ░▄█ ▒
		▒▓▓▄ ▄██▒▒██   ██░░▓█▄   ▌▒▓█  ▄ ▒██▀▀█▄
		▒ ▓███▀ ░░ ████▓▒░░▒████▓ ░▒████▒░██▓ ▒██▒
		░ ░▒ ▒  ░░ ▒░▒░▒░  ▒▒▓  ▒ ░░ ▒░ ░░ ▒▓ ░▒▓░
		  ░  ▒     ░ ▒ ▒░  ░ ▒  ▒  ░ ░  ░  ░▒ ░ ▒░
		░        ░ ░ ░ ▒   ░ ░  ░    ░     ░░   ░
		░ ░          ░ ░     ░       ░  ░   ░
		░                  ░

`)
		return
	}
	_, _ = fmt.Fprintf(cmd.OutOrStdout(), `    ▄█▀    ▀█▄
     ▄▄ ▀▀▀  █▌   ██▀▀█▄          ▐█
 ▄▄██▀▀█▄▄▄  ██  ██      █▀▀█ ▐█▀▀██ ▄█▀▀█ █▀▀
█▌   ▄▌   ▐█ █▌  ▀█▄▄▄█▌ █  █ ▐█  ██ ██▀▀  █
     ██████▀▄█    ▀▀▀▀   ▀▀▀▀  ▀▀▀▀▀  ▀▀▀▀ ▀

`)
}

func configureTLS(listener net.Listener, tlsMinVersion, tlsClientAuth, tlsCertFile, tlsKeyFile, tlsClientCAFile string) (net.Listener, error) {
	tlsConfig := &tls.Config{
		MinVersion: tls.VersionTLS12,
	}
	switch tlsMinVersion {
	case "tls10":
		tlsConfig.MinVersion = tls.VersionTLS10
	case "tls11":
		tlsConfig.MinVersion = tls.VersionTLS11
	case "tls12":
		tlsConfig.MinVersion = tls.VersionTLS12
	case "tls13":
		tlsConfig.MinVersion = tls.VersionTLS13
	default:
		return nil, xerrors.Errorf("unrecognized tls version: %q", tlsMinVersion)
	}

	switch tlsClientAuth {
	case "none":
		tlsConfig.ClientAuth = tls.NoClientCert
	case "request":
		tlsConfig.ClientAuth = tls.RequestClientCert
	case "require-any":
		tlsConfig.ClientAuth = tls.RequireAnyClientCert
	case "verify-if-given":
		tlsConfig.ClientAuth = tls.VerifyClientCertIfGiven
	case "require-and-verify":
		tlsConfig.ClientAuth = tls.RequireAndVerifyClientCert
	default:
		return nil, xerrors.Errorf("unrecognized tls client auth: %q", tlsClientAuth)
	}

	if tlsCertFile == "" {
		return nil, xerrors.New("tls-cert-file is required when tls is enabled")
	}
	if tlsKeyFile == "" {
		return nil, xerrors.New("tls-key-file is required when tls is enabled")
	}

	certPEMBlock, err := os.ReadFile(tlsCertFile)
	if err != nil {
		return nil, xerrors.Errorf("read file %q: %w", tlsCertFile, err)
	}
	keyPEMBlock, err := os.ReadFile(tlsKeyFile)
	if err != nil {
		return nil, xerrors.Errorf("read file %q: %w", tlsKeyFile, err)
	}
	keyBlock, _ := pem.Decode(keyPEMBlock)
	if keyBlock == nil {
		return nil, xerrors.New("decoded pem is blank")
	}
	cert, err := tls.X509KeyPair(certPEMBlock, keyPEMBlock)
	if err != nil {
		return nil, xerrors.Errorf("create key pair: %w", err)
	}
	tlsConfig.GetCertificate = func(chi *tls.ClientHelloInfo) (*tls.Certificate, error) {
		return &cert, nil
	}

	certPool := x509.NewCertPool()
	certPool.AppendCertsFromPEM(certPEMBlock)
	tlsConfig.RootCAs = certPool

	if tlsClientCAFile != "" {
		caPool := x509.NewCertPool()
		data, err := os.ReadFile(tlsClientCAFile)
		if err != nil {
			return nil, xerrors.Errorf("read %q: %w", tlsClientCAFile, err)
		}
		if !caPool.AppendCertsFromPEM(data) {
			return nil, xerrors.Errorf("failed to parse CA certificate in tls-client-ca-file")
		}
		tlsConfig.ClientCAs = caPool
	}

	return tls.NewListener(listener, tlsConfig), nil
}

func configureGithubOAuth2(accessURL *url.URL, clientID, clientSecret string, allowSignups bool, allowOrgs []string) (*coderd.GithubOAuth2Config, error) {
	redirectURL, err := accessURL.Parse("/api/v2/users/oauth2/github/callback")
	if err != nil {
		return nil, xerrors.Errorf("parse github oauth callback url: %w", err)
	}
	return &coderd.GithubOAuth2Config{
		OAuth2Config: &oauth2.Config{
			ClientID:     clientID,
			ClientSecret: clientSecret,
			Endpoint:     xgithub.Endpoint,
			RedirectURL:  redirectURL.String(),
			Scopes: []string{
				"read:user",
				"read:org",
				"user:email",
			},
		},
		AllowSignups:       allowSignups,
		AllowOrganizations: allowOrgs,
		AuthenticatedUser: func(ctx context.Context, client *http.Client) (*github.User, error) {
			user, _, err := github.NewClient(client).Users.Get(ctx, "")
			return user, err
		},
		ListEmails: func(ctx context.Context, client *http.Client) ([]*github.UserEmail, error) {
			emails, _, err := github.NewClient(client).Users.ListEmails(ctx, &github.ListOptions{})
			return emails, err
		},
		ListOrganizationMemberships: func(ctx context.Context, client *http.Client) ([]*github.Membership, error) {
			memberships, _, err := github.NewClient(client).Organizations.ListOrgMemberships(ctx, &github.ListOrgMembershipsOptions{
				State: "active",
			})
			return memberships, err
		},
	}, nil
}

func serveHandler(ctx context.Context, logger slog.Logger, handler http.Handler, addr, name string) (closeFunc func()) {
	logger.Debug(ctx, "http server listening", slog.F("addr", addr), slog.F("name", name))

	srv := &http.Server{Addr: addr, Handler: handler}
	go func() {
		err := srv.ListenAndServe()
		if err != nil && !xerrors.Is(err, http.ErrServerClosed) {
			logger.Error(ctx, "http server listen", slog.F("name", name), slog.Error(err))
		}
	}()

	return func() { _ = srv.Close() }
}<|MERGE_RESOLUTION|>--- conflicted
+++ resolved
@@ -46,11 +46,8 @@
 	"github.com/coder/coder/coderd/database/databasefake"
 	"github.com/coder/coder/coderd/devtunnel"
 	"github.com/coder/coder/coderd/gitsshkey"
-<<<<<<< HEAD
 	"github.com/coder/coder/coderd/monitoring"
-=======
 	"github.com/coder/coder/coderd/tracing"
->>>>>>> e2030bba
 	"github.com/coder/coder/coderd/turnconn"
 	"github.com/coder/coder/codersdk"
 	"github.com/coder/coder/cryptorand"
@@ -113,7 +110,7 @@
 				sqlDriver      = "postgres"
 			)
 			if trace {
-				tracerProvider, err = tracing.TracerProvider(cmd.Context(), "coderd")
+				tracerProvider, err = tracing.Provider(cmd.Context(), "coderd")
 				if err != nil {
 					logger.Warn(cmd.Context(), "failed to start telemetry exporter", slog.Error(err))
 				} else {
@@ -283,17 +280,13 @@
 				}
 			}
 
-<<<<<<< HEAD
 			options.Monitor = monitoring.New(cmd.Context(), &monitoring.Options{
-				Database:        options.Database,
-				Logger:          options.Logger,
-				Telemetry:       telemetry,
+				Database:  options.Database,
+				Logger:    options.Logger,
+				Telemetry: telemetry,
 			})
 
-			handler, closeCoderd := coderd.New(options)
-=======
 			coderAPI := coderd.New(options)
->>>>>>> e2030bba
 			client := codersdk.New(localURL)
 			if tlsEnable {
 				// Secure transport isn't needed for locally communicating!
