--- conflicted
+++ resolved
@@ -24,14 +24,8 @@
 // The `embed` package ignores recursively including directories
 // that prefix with `_`. Wildcarding nested is janky, but seems to
 // work quite well for edge-cases.
-<<<<<<< HEAD
-//go:embed out/*
-=======
-//go:embed out/_next/*/*/*/*
-//go:embed out/_next/*/*/*
+//go:embed out
 //go:embed out/bin/*
-//go:embed out
->>>>>>> 3eb6fb75
 var site embed.FS
 
 // Handler returns an HTTP handler for serving the static site.
